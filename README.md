# BSXplorer

A high-performance, Rust-based library for bisulfite sequencing data analysis and DNA methylation research.

![License](https://img.shields.io/badge/license-Prosperity-blue)
![Version](https://img.shields.io/badge/version-0.1.0-green)

## Overview

<<<<<<< HEAD
BSXplorer is a comprehensive toolkit for analyzing bisulfite sequencing data, focusing on efficient processing, statistical analysis, and identification of differentially methylated regions (DMRs). Built with performance in mind, it leverages Rust's memory safety and concurrency features to handle large-scale methylation datasets effectively.

The library provides a complete pipeline for methylation analysis, from raw data processing to advanced statistical testing and visualization, supporting various input formats commonly used in bisulfite sequencing research.
=======
BSXplorer is a comprehensive toolkit for analyzing bisulfite sequencing data, focusing on efficient processing, 
statistical analysis, and identification of differentially methylated regions (DMRs). Built with performance in mind, 
it leverages Rust's memory safety and concurrency features to handle large-scale methylation datasets effectively.
>>>>>>> 8f807636

## Features

- **Efficient Data Structures**
    - Optimized storage and processing of methylation data using Polars DataFrames
    - Memory-efficient encoding of methylation contexts and strand information
    - Support for batch processing of large datasets

- **Versatile I/O Support**
<<<<<<< HEAD
    - Custom BSX file format for efficient methylation data storage
=======
    - Custom BSX file (Apache IPC File) format for efficient methylation data storage
>>>>>>> 8f807636
    - Support for popular methylation report formats:
        - Bismark methylation extractor output
        - CG methylation map (CgMap)
        - BedGraph methylation density format
        - Coverage reports with methylated/unmethylated counts
    - FASTA sequence integration for genomic context analysis

- **Methylation Analysis Tools**
    - Context-specific methylation analysis (CG, CHG, CHH)
    - Strand-specific methylation patterns
    - Comprehensive methylation statistics calculation
    - Coverage distribution analysis

- **Differentially Methylated Region (DMR) Detection**
    - Advanced total variation segmentation algorithm
    - Mann-Whitney U statistical testing for DMR validation
    - Configurable DMR parameters (minimum coverage, p-value thresholds, etc.)
    - Region filtering and merging capabilities

- **Statistical Methods**
    - Beta-binomial distribution modeling for methylation data
    - Method of Moments (MoM) estimation for distribution parameters
    - Kolmogorov-Smirnov and Mann-Whitney U non-parametric tests
    - Dimensionality reduction techniques for methylation patterns

- **Performance Optimizations**
    - Parallel processing with Rayon for CPU-intensive operations
    - Memory-efficient data representations
    - Batch processing for large datasets
    - Optimized algorithms for DMR detection

## Installation

Add BSXplorer to your Rust project by including it in your `Cargo.toml`:

```toml
[dependencies]
bsxplorer = "0.1.0"
```

<<<<<<< HEAD
=======
Documentation is available at [docs.rs](https://docs.rs/bsxplorer2)

>>>>>>> 8f807636
## Usage

### Basic Example: Reading and Processing Methylation Data

```rust
use bsxplorer::io::bsx::read::BsxFileReader;
use bsxplorer::data_structs::bsx_batch::BsxBatchMethods;
use bsxplorer::utils::types::Context;

fn main() -> Result<(), Box<dyn std::error::Error>> {
    // Open a BSX file
    let mut reader = BsxFileReader::new(std::fs::File::open("sample.bsx")?);
    
    // Process the first batch
    if let Some(batch_result) = reader.next() {
        let batch = batch_result?;
        
        // Filter for CG context only
        let cg_batch = batch.filter(Some(Context::CG), None);
        
        // Calculate methylation statistics
        let stats = cg_batch.get_methylation_stats()?;
        println!("Mean methylation: {}", stats.mean_methylation());
        
        // Access positions and methylation values
        let positions = cg_batch.get_position_vals()?;
        let methylation = cg_batch.get_density_vals()?;
        
        println!("Analyzed {} CpG sites", positions.len());
    }
    
    Ok(())
}
```

<<<<<<< HEAD
=======
## Console Application
BSXplorer includes a powerful command-line interface for direct interaction with methylation data. The console 
application provides convenient access to the library's core functionality without requiring Rust programming knowledge.

### Installation

```commandline
cargo install --locked bsxplorer-ci
```

After installation, bsxplorer executable will be available in your PATH as `bsxplorer`

### bsxplorer convert

```text
bsxplorer convert --help
BSXplorer report type conversion tool

Usage: bsxplorer convert [OPTIONS] --output <OUTPUT> --from <FROM_TYPE> --into <INTO_TYPE> <INPUT>

Arguments:
  <INPUT>  Path of the input file.

Options:
  -o, --output <OUTPUT>                Path for the generated output file.
  -f, --from <FROM_TYPE>               [default: bismark] [possible values: bsx, bismark, cg-map, bed-graph, coverage]
  -i, --into <INTO_TYPE>               [default: bsx] [possible values: bsx, bismark, cg-map, bed-graph, coverage]
  -C, --compression <IPC_COMPRESSION>  [default: zstd] [possible values: lz4, zstd, none]
      --batch-size <BATCH_SIZE>        Size of raw batches. [default: 2097152]
      --progress                       Display progress bar (Disable if you need clean pipeline logs).
      --threads <THREADS>              Number of threads to use. [default: 1]
      --verbose                        Verbose output.
  -h, --help                           Print help

REPORT ARGS:
      --low-memory
          Use less RAM, but elongate computation.
  -c, --chunk <CHUNK_SIZE>
          Number of rows in the output batches (Important when converting to bsx format). [default: 10000]
      --fa <FASTA_PATH>
          Path to the reference sequence file. Obligatory when converting BedGraph or Coverage.
      --fai <FAI_PATH>
          Path to the fasta index. Obligatory when converting BedGraph or Coverage.
      --batch-per-read <BATCH_PER_READ>
          Number of batches to read simultaneously. Affects RAM usage. [default: 8]
```

Examples:

Convert from Bismark methylation report to BSX file format

```commandline
bsxplorer convert --from bismark --into bsx -o report.bsx --fai example.fa.fai -c 20000 bismark_report.CX_report.txt
```

Convert from Bismark to BedGraph

```commandline
bsxplorer convert --from bismark --into bed-graph -o report.bedGraph bismark_report.CX_report.txt
```

Convert from BSX file format to Bismark

```commandline
bsxplorer convert --from bsx --into Bismark -o report.CX_report.txt bsx_report.bsx
```

### bsxplorer dmr

```text
BSXplorer DMR identification algorithm.

Usage: bsxplorer dmr [OPTIONS] --group-a <GROUP_A> --group-b <GROUP_B> --output <OUTPUT>

Options:
      --progress           Display progress bar (Disable if you need clean pipeline logs).
      --threads <THREADS>  Number of threads to use. [default: 1]
      --verbose            Verbose output.
  -A, --group-a <GROUP_A>  Paths to BSX files of the first sample group.
  -B, --group-b <GROUP_B>  Paths to BSX files of the second sample group.
  -o, --output <OUTPUT>    Prefix for the generated output files.
  -f, --force              Automatically confirm selected paths.
  -h, --help               Print help

FILTER ARGS:
  -c, --context <CONTEXT>
          Select cytosine methylation context. Only cytosines in this context will be used for DMR calling. CG/CHG/CHH. [default: cg] [possible values: cg, chg, chh]
  -n, --n-missing <N_MISSING>
          Set missing values threshold. Cytosines with no data_structs in more than specified number of samples will be discarded. [default: 0]
  -v, --min-coverage <MIN_COVERAGE>
          Set coverage threshold. Cytosines with coverage below this value in any of the samples will be discarded. [default: 5]
  -m, --min-cytosines <MIN_CYTOSINES>
          Set minimum number of cytosines threshold. DMRs with cytosine count below this value will be discarded. [default: 10]
  -d, --diff-threshold <DIFF_THRESHOLD>
          Set minimum difference threshold. DMRs with an absolute difference in methylation proportion between the two groups smaller than this value will be discarded. [default: 0.05]
  -p, --padj <PADJ>
          Adjusted P-value threshold for DMR identification using 2D-Kolmogorov-Smirnov test. Segments with a p-value smaller than specified will be reported as DMRs. [default: 0.05]
      --pmethod <PMETHOD>
          [default: bh] [possible values: bonf, bh, by, none]

SEGMENTATION ARGS:
  -D, --max-dist <MAX_DIST>    Maximum distance between adjacent cytosines in a segment.  Cytosines further apart than this distance will be in separate segments. [default: 100]
  -L, --initial-l <INITIAL_L>  Initial regularization parameter for the Condat algorithm.  Larger values result in stronger smoothing. [default: 2]
  -l, --l-min <L_MIN>          Minimum value for the regularization parameter.  The regularization parameter is decreased during segmentation until it is smaller than this value. [default: 0.001]
      --coef <L_COEF>          Coefficient by which `initial_l` is divided in each iteration of the segmentation algorithm. Smaller values perform more segmentation iterations. [default: 1.5]
      --tolerance <TOLERANCE>  Tolerance for merging adjacent segments after the Total Variation denoising step (Condat's algorithm).  Smaller values result in more segments being merged. Should be very small to avoid over-segmentation after denoising. [default: 0.000001]
      --merge-p <MERGE_P>      Mann-Whitney U-test P-value threshold for merging adjacent segments during recursive segmentation. Smaller p-values result in more iterations and fewer falsely merged segments. [default: 0.01]
```

### bsxplorer stats

```text
bsxplorer stats --help
Compute methylation statistics.

Usage: bsxplorer stats [OPTIONS] --output <OUTPUT> <INPUT>

Arguments:
  <INPUT>  Path of the input file.

Options:
  -o, --output <OUTPUT>              Path for the generated output file.
  -m, --mode <MODE>                  Stats mode. [default: genomewide] [possible values: genomewide, regions]
  -f, --format <FORMAT>              Annotation format. [default: gff] [possible values: gff, bed]
  -a, --annot-path <ANNOT_PATH>      Path for the generated output file.
      --feature-type <FEATURE_TYPE>  Feature type to filter. [default: gene]
      --threads <THREADS>            Number of threads to use. [default: 1]
      --progress                     Display progress bar (Disable if you need clean pipeline logs).
      --threads <THREADS>            Number of threads to use. [default: 1]
      --verbose                      Verbose output.
  -h, --help                         Print help

If mode is set to `regions`, annotation file must be provided.

Output is JSON for genome-wide mode and TSV for regions mode.
```

Examples:

For genome-wide mode:
```commandline
bsxplorer stats --output stats.json report.ipc
```

For regions mode:
```commandline
bsxplorer stats --output stats.tsv --threads 12 --mode regions --format gff -a genomic.gff report.ipc
```

## BSX Format (IPC File Format)
BSXplorer utilizes Arrow's Interprocess Communication (IPC) file format as the foundation for its custom BSX format, delivering significant advantages for methylation data processing:

### Performance Benefits

- Memory Efficiency: Column-oriented storage dramatically reduces memory footprint compared to traditional formats
- Zero-Copy Reading: Data can be accessed without redundant copying between memory regions
- Parallel Processing: Format supports concurrent access patterns for multi-threaded operations
- Vectorized Operations: Enables CPU-optimized SIMD instructions for faster data processing

### Compression Capabilities

- Multiple Compression Options: Supports both LZ4 (faster) and ZSTD (better compression ratio)
- Column-Level Compression: Each column is compressed independently, optimizing for data characteristics
- Minimal Decompression Overhead: Selective decompression of only required columns

### Data Organization

- Efficient Categorical Encoding: Methylation contexts and strands are stored as enumerated values, not strings
- Batched Storage: Data is organized in batches for efficient in-memory processing
- Type-Aware Storage: Numeric types are stored in their binary representation, not as text

### Integration Advantages

- Cross-Platform Compatibility: Works consistently across operating systems
- Language Interoperability: Can be read by any language with Arrow bindings (Python, R, etc.)
- Schema Enforcement: Strong typing prevents data corruption and format inconsistencies
- Metadata Support: Embedded metadata for tracking experimental conditions and processing steps

The BSX format combines these advantages into a specialized format optimized for methylation data, ensuring the best 
possible performance for complex analytical tasks.

## DMR Identification Benchmark

We've evaluated our DMR identification model F1-score, using benchmarking dataset from 
_C. Kreutz et al., ‘A blind and independent benchmark study for detecting differentially 
methylated regions in plants’, Bioinformatics, vol. 36, no. 11, pp. 3314–3321, Jun. 2020, 
doi: 10.1093/bioinformatics/btaa191._

![](https://private-user-images.githubusercontent.com/43905117/427238513-85507124-6347-4b51-930c-a153466c1646.png?jwt=eyJhbGciOiJIUzI1NiIsInR5cCI6IkpXVCJ9.eyJpc3MiOiJnaXRodWIuY29tIiwiYXVkIjoicmF3LmdpdGh1YnVzZXJjb250ZW50LmNvbSIsImtleSI6ImtleTUiLCJleHAiOjE3NDMwMjU4NDYsIm5iZiI6MTc0MzAyNTU0NiwicGF0aCI6Ii80MzkwNTExNy80MjcyMzg1MTMtODU1MDcxMjQtNjM0Ny00YjUxLTkzMGMtYTE1MzQ2NmMxNjQ2LnBuZz9YLUFtei1BbGdvcml0aG09QVdTNC1ITUFDLVNIQTI1NiZYLUFtei1DcmVkZW50aWFsPUFLSUFWQ09EWUxTQTUzUFFLNFpBJTJGMjAyNTAzMjYlMkZ1cy1lYXN0LTElMkZzMyUyRmF3czRfcmVxdWVzdCZYLUFtei1EYXRlPTIwMjUwMzI2VDIxNDU0NlomWC1BbXotRXhwaXJlcz0zMDAmWC1BbXotU2lnbmF0dXJlPTU5ZWYzMGU5MmU0MTY5NDMyODk5NGJkNWZmODU3YTQ2NWY1MjVhMDE0NzUzZDQ4ZTIzNmFhY2Y3YmZmZjgyZWImWC1BbXotU2lnbmVkSGVhZGVycz1ob3N0In0.cut1umPWh_WNMdObsMgwXs5HIdRrHY-apxp_hp1a_VM)

>>>>>>> 8f807636
## Roadmap

BSXplorer is under active development. Future plans include:

- Enhanced visualization capabilities for methylation patterns
- Integration with genome browser formats (BigWig, BigBed)
- Support for single-cell bisulfite sequencing analysis
- Integration with genomic annotation data (genes, regulatory elements)
- Machine learning models for methylation pattern prediction
- Web interface for interactive analysis
- Additional statistical methods for differential methylation analysis
<<<<<<< HEAD
- Support for hydroxymethylation (5hmC) data

## Contributing

Contributions to BSXplorer are welcome! Please feel free to submit a Pull Request.

1. Fork the repository
2. Create your feature branch (`git checkout -b feature/amazing-feature`)
3. Commit your changes (`git commit -m 'Add some amazing feature'`)
4. Push to the branch (`git push origin feature/amazing-feature`)
5. Open a Pull Request

## License

This project is licensed under the Prosperity Public License 3.0.0 - see the [LICENSE](LICENSE) file for details.
=======

## License

This project is licensed under the Prosperity Public License 3.0.0 - see the [LICENSE](LICENSE.md) file for details.
>>>>>>> 8f807636

## Acknowledgements

- The total variation segmentation algorithm is based on work by Laurent Condat
- Statistical methods draw from established techniques in bioinformatics literature
- Parts of the codebase leverage community-developed libraries including bio-types, polars, and rayon

---

<<<<<<< HEAD
Created by [shitohana](https://github.com/shitohana) - Empowering methylation analysis through efficient computational methods.
=======
Created by [shitohana](https://github.com/shitohana) - Empowering methylation analysis through efficient computational 
methods.
>>>>>>> 8f807636
<|MERGE_RESOLUTION|>--- conflicted
+++ resolved
@@ -7,15 +7,9 @@
 
 ## Overview
 
-<<<<<<< HEAD
-BSXplorer is a comprehensive toolkit for analyzing bisulfite sequencing data, focusing on efficient processing, statistical analysis, and identification of differentially methylated regions (DMRs). Built with performance in mind, it leverages Rust's memory safety and concurrency features to handle large-scale methylation datasets effectively.
-
-The library provides a complete pipeline for methylation analysis, from raw data processing to advanced statistical testing and visualization, supporting various input formats commonly used in bisulfite sequencing research.
-=======
 BSXplorer is a comprehensive toolkit for analyzing bisulfite sequencing data, focusing on efficient processing, 
 statistical analysis, and identification of differentially methylated regions (DMRs). Built with performance in mind, 
 it leverages Rust's memory safety and concurrency features to handle large-scale methylation datasets effectively.
->>>>>>> 8f807636
 
 ## Features
 
@@ -25,11 +19,7 @@
     - Support for batch processing of large datasets
 
 - **Versatile I/O Support**
-<<<<<<< HEAD
-    - Custom BSX file format for efficient methylation data storage
-=======
     - Custom BSX file (Apache IPC File) format for efficient methylation data storage
->>>>>>> 8f807636
     - Support for popular methylation report formats:
         - Bismark methylation extractor output
         - CG methylation map (CgMap)
@@ -70,11 +60,8 @@
 bsxplorer = "0.1.0"
 ```
 
-<<<<<<< HEAD
-=======
 Documentation is available at [docs.rs](https://docs.rs/bsxplorer2)
 
->>>>>>> 8f807636
 ## Usage
 
 ### Basic Example: Reading and Processing Methylation Data
@@ -110,8 +97,6 @@
 }
 ```
 
-<<<<<<< HEAD
-=======
 ## Console Application
 BSXplorer includes a powerful command-line interface for direct interaction with methylation data. The console 
 application provides convenient access to the library's core functionality without requiring Rust programming knowledge.
@@ -302,7 +287,6 @@
 
 ![](https://private-user-images.githubusercontent.com/43905117/427238513-85507124-6347-4b51-930c-a153466c1646.png?jwt=eyJhbGciOiJIUzI1NiIsInR5cCI6IkpXVCJ9.eyJpc3MiOiJnaXRodWIuY29tIiwiYXVkIjoicmF3LmdpdGh1YnVzZXJjb250ZW50LmNvbSIsImtleSI6ImtleTUiLCJleHAiOjE3NDMwMjU4NDYsIm5iZiI6MTc0MzAyNTU0NiwicGF0aCI6Ii80MzkwNTExNy80MjcyMzg1MTMtODU1MDcxMjQtNjM0Ny00YjUxLTkzMGMtYTE1MzQ2NmMxNjQ2LnBuZz9YLUFtei1BbGdvcml0aG09QVdTNC1ITUFDLVNIQTI1NiZYLUFtei1DcmVkZW50aWFsPUFLSUFWQ09EWUxTQTUzUFFLNFpBJTJGMjAyNTAzMjYlMkZ1cy1lYXN0LTElMkZzMyUyRmF3czRfcmVxdWVzdCZYLUFtei1EYXRlPTIwMjUwMzI2VDIxNDU0NlomWC1BbXotRXhwaXJlcz0zMDAmWC1BbXotU2lnbmF0dXJlPTU5ZWYzMGU5MmU0MTY5NDMyODk5NGJkNWZmODU3YTQ2NWY1MjVhMDE0NzUzZDQ4ZTIzNmFhY2Y3YmZmZjgyZWImWC1BbXotU2lnbmVkSGVhZGVycz1ob3N0In0.cut1umPWh_WNMdObsMgwXs5HIdRrHY-apxp_hp1a_VM)
 
->>>>>>> 8f807636
 ## Roadmap
 
 BSXplorer is under active development. Future plans include:
@@ -314,28 +298,10 @@
 - Machine learning models for methylation pattern prediction
 - Web interface for interactive analysis
 - Additional statistical methods for differential methylation analysis
-<<<<<<< HEAD
-- Support for hydroxymethylation (5hmC) data
-
-## Contributing
-
-Contributions to BSXplorer are welcome! Please feel free to submit a Pull Request.
-
-1. Fork the repository
-2. Create your feature branch (`git checkout -b feature/amazing-feature`)
-3. Commit your changes (`git commit -m 'Add some amazing feature'`)
-4. Push to the branch (`git push origin feature/amazing-feature`)
-5. Open a Pull Request
 
 ## License
 
-This project is licensed under the Prosperity Public License 3.0.0 - see the [LICENSE](LICENSE) file for details.
-=======
-
-## License
-
 This project is licensed under the Prosperity Public License 3.0.0 - see the [LICENSE](LICENSE.md) file for details.
->>>>>>> 8f807636
 
 ## Acknowledgements
 
@@ -345,9 +311,5 @@
 
 ---
 
-<<<<<<< HEAD
-Created by [shitohana](https://github.com/shitohana) - Empowering methylation analysis through efficient computational methods.
-=======
 Created by [shitohana](https://github.com/shitohana) - Empowering methylation analysis through efficient computational 
-methods.
->>>>>>> 8f807636
+methods.